import assert from 'assert'
import path from 'path'
import fs from 'fs'
import {EOL} from 'os'
import mergeWith from 'lodash.mergewith'
import stripIndent from 'strip-indent'

export const runPluginUnderTestHere = Symbol('run-plugin-under-test-here')

const noop = () => {}

// thanks to node throwing an error if you try to use instanceof with an arrow
// function we have to have this function. I guess it's spec... SMH...
// NOTE: I tried doing the "proper thing" using Symbol.hasInstance
// but no matter what that did, I couldn't make that work with a SyntaxError
// because SyntaxError[Symbol.hasInstance]() returns false. What. The. Heck!?
// So I'm doing this .prototype stuff :-/
function instanceOf(inst, cls) {
  return cls.prototype !== undefined && inst instanceof cls
}

const fullDefaultConfig = {
  babelOptions: {
    parserOpts: {},
    generatorOpts: {},
    babelrc: false,
    configFile: false,
  },
}

function mergeCustomizer(objValue, srcValue) {
  if (Array.isArray(objValue)) {
    return objValue.concat(srcValue)
  }
  return undefined
}

function pluginTester({
  /* istanbul ignore next (TODO: write a test for this) */
  babel = require('@babel/core'),
  plugin = requiredParam('plugin'),
  pluginName = 'unknown plugin',
  title: describeBlockTitle = pluginName,
  pluginOptions,
  tests,
  fixtures,
  fixtureOutputName = 'output',
  filename,
  endOfLine = 'lf',
  ...rest
} = {}) {
  let testNumber = 1
  if (fixtures) {
    testFixtures({
      plugin,
      pluginName,
      pluginOptions,
      title: describeBlockTitle,
      fixtures,
      fixtureOutputName,
      filename,
      babel,
      endOfLine,
      ...rest,
    })
  }
  const testAsArray = toTestArray(tests)
  if (!testAsArray.length) {
    return
  }
  const testerConfig = mergeWith({}, fullDefaultConfig, rest, mergeCustomizer)

  describe(describeBlockTitle, () => {
    testAsArray.forEach(testConfig => {
      if (!testConfig) {
        return
      }

      const {
        skip,
        only,
        title,
        code,
        babelOptions,
        output,
        snapshot,
        error,
        setup = noop,
        teardown,
        formatResult = r => r,
        fixture,
        testFilepath: testFilename = fixture || filename,
      } = mergeWith({}, testerConfig, toTestConfig(testConfig), mergeCustomizer)

      assert(
        (!skip && !only) || skip !== only,
        'Cannot enable both skip and only on a test',
      )

      finalizePluginRunOrder(babelOptions)

      if (skip) {
        // eslint-disable-next-line jest/no-disabled-tests
        it.skip(title, testerWrapper)
      } else if (only) {
        // eslint-disable-next-line jest/no-focused-tests
        it.only(title, testerWrapper)
      } else {
        it(title, testerWrapper)
      }

      async function testerWrapper() {
        const teardowns = teardown ? [teardown] : []
        let returnedTeardown
        try {
          returnedTeardown = await setup()
        } catch (e) {
          // eslint-disable-next-line no-console
          console.error('There was a problem during setup')
          throw e
        }
        if (typeof returnedTeardown === 'function') {
          teardowns.push(returnedTeardown)
        }
        try {
          await tester()
        } finally {
          try {
            await Promise.all(teardowns.map(t => t()))
          } catch (e) {
            // eslint-disable-next-line no-console
            console.error('There was a problem during teardown')
            // eslint-disable-next-line no-unsafe-finally
            throw e
          }
        }
      }

      // eslint-disable-next-line complexity
      async function tester() {
        assert(
          code,
          'A string or object with a `code` or `fixture` property must be provided',
        )
        assert(
          !babelOptions.babelrc || babelOptions.filename,
          'babelrc set to true, but no filename specified in babelOptions',
        )
        assert(
          !snapshot || !output,
          '`output` cannot be provided with `snapshot: true`',
        )

        let result, transformed
        let errored = false

        try {
          if (babel.transformAsync) {
            transformed = await babel.transformAsync(code, babelOptions)
          } else {
            transformed = babel.transform(code, babelOptions)
          }
          result = formatResult(
            fixLineEndings(transformed.code, endOfLine, code),
            {filename: testFilename},
          )
        } catch (err) {
          if (error) {
            errored = true
            result = err
          } else {
            throw err
          }
        }

        const expectedToThrowButDidNot = error && !errored
        assert(
          !expectedToThrowButDidNot,
          'Expected to throw error, but it did not.',
        )

        if (snapshot) {
          assert(
            result !== code,
            'Code was unmodified but attempted to take a snapshot. If the code should not be modified, set `snapshot: false`',
          )
          const separator = '\n\n      ↓ ↓ ↓ ↓ ↓ ↓\n\n'
          const formattedOutput = [code, separator, result].join('')
          expect(`\n${formattedOutput}\n`).toMatchSnapshot(title)
        } else if (error) {
          assertError(result, error)
        } else if (typeof output === 'string') {
          assert.equal(result.trim(), output.trim(), 'Output is incorrect.')
        } else {
          assert.equal(
            result.trim(),
            fixLineEndings(code, endOfLine),
            'Expected output to not change, but it did',
          )
        }
      }
    })
  })

  function toTestConfig(testConfig) {
    if (typeof testConfig === 'string') {
      testConfig = {code: testConfig}
    }
    const {
      title,
      fixture,
      code = getCode(filename, fixture),
      fullTitle = title || `${testNumber++}. ${pluginName}`,
      output = getCode(filename, testConfig.outputFixture) || undefined,
      pluginOptions: testOptions = pluginOptions,
    } = testConfig
    return mergeWith(
      {
        babelOptions: {filename: getPath(filename, fixture)},
      },
      testConfig,
      {
        babelOptions: {plugins: [[plugin, testOptions]]},
        title: fullTitle,
        code: stripIndent(code).trim(),
        ...(output ? {output: stripIndent(output).trim()} : {}),
      },
      mergeCustomizer,
    )
  }
}

function fixLineEndings(string, endOfLine, input = string) {
  return String(string).replace(/\r?\n/g, getReplacement()).trim()

  function getReplacement() {
    switch (endOfLine) {
      case 'lf': {
        return '\n'
      }
      case 'crlf': {
        return '\r\n'
      }
      case 'auto': {
        return EOL
      }
      case 'preserve': {
        const match = input.match(/\r?\n/)
        if (match === null) {
          return EOL
        }
        return match[0]
      }
      default: {
        throw new Error("Invalid 'endOfLine' value")
      }
    }
  }
}

const createFixtureTests = (fixturesDir, options) => {
  if (!fs.statSync(fixturesDir).isDirectory()) return

  const rootOptionsPath = path.join(fixturesDir, 'options.json')
  let rootFixtureOptions = {}
  if (fs.existsSync(rootOptionsPath)) {
    rootFixtureOptions = require(rootOptionsPath)
  }

  fs.readdirSync(fixturesDir).forEach(caseName => {
    const fixtureDir = path.join(fixturesDir, caseName)
    const optionsPath = path.join(fixtureDir, 'options.json')
    const jsCodePath = path.join(fixtureDir, 'code.js')
    const tsCodePath = path.join(fixtureDir, 'code.ts')
    const jsxCodePath = path.join(fixtureDir, 'code.jsx')
    const tsxCodePath = path.join(fixtureDir, 'code.tsx')
    const blockTitle = caseName.split('-').join(' ')
    const codePath =
      (fs.existsSync(jsCodePath) && jsCodePath) ||
      (fs.existsSync(tsCodePath) && tsCodePath) ||
      (fs.existsSync(jsxCodePath) && jsxCodePath) ||
      (fs.existsSync(tsxCodePath) && tsxCodePath)
    let localFixtureOptions = {}
    if (fs.existsSync(optionsPath)) {
      localFixtureOptions = require(optionsPath)
<<<<<<< HEAD
    }

    const mergedFixtureAndPluginOptions = {
      ...rootFixtureOptions,
      ...options.pluginOptions,
      ...localFixtureOptions,
=======
>>>>>>> 5f0f1f2d
    }

    if (!codePath) {
      describe(blockTitle, () => {
        createFixtureTests(fixtureDir, {
          ...options,
<<<<<<< HEAD
          pluginOptions: mergedFixtureAndPluginOptions,
=======
          pluginOptions: {
            ...rootFixtureOptions,
            ...options.pluginOptions,
            ...localFixtureOptions,
          },
>>>>>>> 5f0f1f2d
        })
      })
      return
    }

    const {only, skip, title} = localFixtureOptions

    assert(
      (!skip && !only) || skip !== only,
      'Cannot enable both skip and only on a test',
    )
    ;(only ? it.only : skip ? it.skip : it)(title || blockTitle, async () => {
      const {
        plugin,
        pluginOptions,
        fixtureOutputName,
        babel,
        endOfLine,
        formatResult = r => r,
        ...rest
      } = options

      const hasBabelrc = [
        '.babelrc',
        '.babelrc.js',
        '.babelrc.cjs',
      ].some(babelrc => fs.existsSync(path.join(fixtureDir, babelrc)))

      const {babelOptions} = mergeWith(
        {},
        fullDefaultConfig,
        {
          babelOptions: {
<<<<<<< HEAD
=======
            plugins: [
              [
                plugin,
                {
                  ...rootFixtureOptions,
                  ...pluginOptions,
                  ...localFixtureOptions,
                },
              ],
            ],
>>>>>>> 5f0f1f2d
            // if they have a babelrc, then we'll let them use that
            // otherwise, we'll just use our simple config
            babelrc: hasBabelrc,
          },
        },
        rest,
        {
          babelOptions: {
            // Ensure `rest` comes before `babelOptions.plugins` to preserve
            // default plugin run order
            plugins: [[plugin, mergedFixtureAndPluginOptions]],
          },
        },
        mergeCustomizer,
      )

      finalizePluginRunOrder(babelOptions)

      const input = fs.readFileSync(codePath).toString()
      let transformed, ext
      if (babel.transformAsync) {
        transformed = await babel.transformAsync(input, {
          ...babelOptions,
          filename: codePath,
        })
      } else {
        transformed = babel.transform(input, {
          ...babelOptions,
          filename: codePath,
        })
      }
      const actual = formatResult(
        fixLineEndings(transformed.code, endOfLine, input),
      )

<<<<<<< HEAD
      const {fixtureOutputExt} = mergedFixtureAndPluginOptions

=======
      const {fixtureOutputExt} = localFixtureOptions
>>>>>>> 5f0f1f2d
      if (fixtureOutputExt) {
        ext = fixtureOutputExt
      } else {
        ext = `.${codePath.split('.').pop()}`
      }

      const outputPath = path.join(fixtureDir, `${fixtureOutputName}${ext}`)

      if (!fs.existsSync(outputPath)) {
        fs.writeFileSync(outputPath, actual)
        return
      }

      const output = fs.readFileSync(outputPath, 'utf8')

      assert.equal(
        actual.trim(),
        fixLineEndings(output, endOfLine),
        `actual output does not match ${fixtureOutputName}${ext}`,
      )
    })
  })
}

function testFixtures({
  title: describeBlockTitle,
  fixtures,
  filename,
  ...rest
}) {
  describe(`${describeBlockTitle} fixtures`, () => {
    const fixturesDir = getPath(filename, fixtures)
    createFixtureTests(fixturesDir, rest)
  })
}

function toTestArray(tests) {
  tests = tests || [] // null/0/false are ok, so no default param
  if (Array.isArray(tests)) {
    return tests
  }
  return Object.keys(tests).reduce((testsArray, key) => {
    let value = tests[key]
    if (typeof value === 'string') {
      value = {code: value}
    }
    testsArray.push({
      title: key,
      ...value,
    })
    return testsArray
  }, [])
}

function getCode(filename, fixture) {
  if (!fixture) {
    return ''
  }
  return fs.readFileSync(getPath(filename, fixture), 'utf8')
}

function getPath(filename, basename) {
  if (!basename) {
    return undefined
  }
  if (path.isAbsolute(basename)) {
    return basename
  }
  return path.join(path.dirname(filename), basename)
}

// eslint-disable-next-line complexity
function assertError(result, error) {
  if (typeof error === 'function') {
    if (!(instanceOf(result, error) || error(result) === true)) {
      throw result
    }
  } else if (typeof error === 'string') {
    assert(result.message.includes(error), 'Error message is incorrect')
  } else if (error instanceof RegExp) {
    assert(
      error.test(result.message),
      `Expected ${result.message} to match ${error}`,
    )
  } else {
    assert(
      typeof error === 'boolean',
      'The given `error` must be a function, string, boolean, or RegExp',
    )
  }
}

function requiredParam(name) {
  throw new Error(`${name} is a required parameter.`)
}

function finalizePluginRunOrder(babelOptions) {
  if (babelOptions.plugins.includes(runPluginUnderTestHere)) {
    babelOptions.plugins.splice(
      babelOptions.plugins.indexOf(runPluginUnderTestHere),
      1,
      babelOptions.plugins.pop(),
    )
  }
}

export default pluginTester

// unfortunately the ESLint plugin for Jest thinks this is a test file
// a better solution might be to adjust the eslint config so it doesn't
// but I don't have time to do that at the moment.
/*
eslint
  complexity: off,
  jest/valid-describe: off,
  jest/no-if: off,
  jest/valid-title: off,
  jest/no-export: off,
  jest/no-try-expect: off,
  jest/no-conditional-expect: off,
*/<|MERGE_RESOLUTION|>--- conflicted
+++ resolved
@@ -283,30 +283,19 @@
     let localFixtureOptions = {}
     if (fs.existsSync(optionsPath)) {
       localFixtureOptions = require(optionsPath)
-<<<<<<< HEAD
     }
 
     const mergedFixtureAndPluginOptions = {
       ...rootFixtureOptions,
       ...options.pluginOptions,
       ...localFixtureOptions,
-=======
->>>>>>> 5f0f1f2d
     }
 
     if (!codePath) {
       describe(blockTitle, () => {
         createFixtureTests(fixtureDir, {
           ...options,
-<<<<<<< HEAD
           pluginOptions: mergedFixtureAndPluginOptions,
-=======
-          pluginOptions: {
-            ...rootFixtureOptions,
-            ...options.pluginOptions,
-            ...localFixtureOptions,
-          },
->>>>>>> 5f0f1f2d
         })
       })
       return
@@ -340,19 +329,6 @@
         fullDefaultConfig,
         {
           babelOptions: {
-<<<<<<< HEAD
-=======
-            plugins: [
-              [
-                plugin,
-                {
-                  ...rootFixtureOptions,
-                  ...pluginOptions,
-                  ...localFixtureOptions,
-                },
-              ],
-            ],
->>>>>>> 5f0f1f2d
             // if they have a babelrc, then we'll let them use that
             // otherwise, we'll just use our simple config
             babelrc: hasBabelrc,
@@ -388,12 +364,8 @@
         fixLineEndings(transformed.code, endOfLine, input),
       )
 
-<<<<<<< HEAD
       const {fixtureOutputExt} = mergedFixtureAndPluginOptions
 
-=======
-      const {fixtureOutputExt} = localFixtureOptions
->>>>>>> 5f0f1f2d
       if (fixtureOutputExt) {
         ext = fixtureOutputExt
       } else {
